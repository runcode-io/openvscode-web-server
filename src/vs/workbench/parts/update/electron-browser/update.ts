--- conflicted
+++ resolved
@@ -445,13 +445,9 @@
 		this.notificationService.notify({
 			severity: severity.Info,
 			message: nls.localize('updateAvailableAfterRestart', "{0} will be updated after it restarts.", product.nameLong),
-<<<<<<< HEAD
-			actions: releaseNotesAction ?
-				[applyUpdateAction, NotNowAction, releaseNotesAction] :
-				[applyUpdateAction, NotNowAction]
-=======
-			actions: { primary: [applyUpdateAction, NotNowAction, releaseNotesAction] }
->>>>>>> 59c18a4b
+			actions: {
+				primary: releaseNotesAction ? [applyUpdateAction, NotNowAction, releaseNotesAction] : [applyUpdateAction, NotNowAction]
+			}
 		});
 	}
 
