/*---------------------------------------------------------------------------------------------
 *  Copyright (c) Microsoft Corporation. All rights reserved.
 *  Licensed under the MIT License. See License.txt in the project root for license information.
 *--------------------------------------------------------------------------------------------*/

import { KeyCode, KeyMod } from 'vs/base/common/keyCodes';
import * as platform from 'vs/base/common/platform';
import 'vs/css!./media/scrollbar';
import 'vs/css!./media/terminal';
import 'vs/css!./media/widgets';
import 'vs/css!./media/xterm';
import * as nls from 'vs/nls';
import { SyncActionDescriptor } from 'vs/platform/actions/common/actions';
import { CommandsRegistry } from 'vs/platform/commands/common/commands';
import { ContextKeyExpr, ContextKeyExpression } from 'vs/platform/contextkey/common/contextkey';
import { KeybindingWeight, KeybindingsRegistry, IKeybindings } from 'vs/platform/keybinding/common/keybindingsRegistry';
import { Registry } from 'vs/platform/registry/common/platform';
import * as panel from 'vs/workbench/browser/panel';
import { getQuickNavigateHandler } from 'vs/workbench/browser/quickaccess';
import { Extensions as ActionExtensions, IWorkbenchActionRegistry } from 'vs/workbench/common/actions';
import { Extensions as ViewContainerExtensions, IViewContainersRegistry, ViewContainerLocation, IViewsRegistry } from 'vs/workbench/common/views';
import { registerTerminalActions, ClearTerminalAction, CopyTerminalSelectionAction, CreateNewTerminalAction, KillTerminalAction, SelectAllTerminalAction, SelectDefaultShellWindowsTerminalAction, SplitInActiveWorkspaceTerminalAction, SplitTerminalAction, TerminalPasteAction, ToggleTerminalAction, terminalSendSequenceCommand } from 'vs/workbench/contrib/terminal/browser/terminalActions';
import { TerminalViewPane } from 'vs/workbench/contrib/terminal/browser/terminalView';
import { KEYBINDING_CONTEXT_TERMINAL_SHELL_TYPE_KEY, KEYBINDING_CONTEXT_TERMINAL_FOCUS, KEYBINDING_CONTEXT_TERMINAL_TEXT_SELECTED, TERMINAL_VIEW_ID, TERMINAL_ACTION_CATEGORY, TERMINAL_COMMAND_ID } from 'vs/workbench/contrib/terminal/common/terminal';
import { registerColors } from 'vs/workbench/contrib/terminal/common/terminalColorRegistry';
import { setupTerminalCommands } from 'vs/workbench/contrib/terminal/browser/terminalCommands';
import { setupTerminalMenu } from 'vs/workbench/contrib/terminal/common/terminalMenu';
import { IConfigurationRegistry, Extensions } from 'vs/platform/configuration/common/configurationRegistry';
import { TerminalService } from 'vs/workbench/contrib/terminal/browser/terminalService';
import { registerSingleton } from 'vs/platform/instantiation/common/extensions';
import { ITerminalService, WindowsShellType } from 'vs/workbench/contrib/terminal/browser/terminal';
import { BrowserFeatures } from 'vs/base/browser/canIUse';
import { SyncDescriptor } from 'vs/platform/instantiation/common/descriptors';
import { ViewPaneContainer } from 'vs/workbench/browser/parts/views/viewPaneContainer';
import { IQuickAccessRegistry, Extensions as QuickAccessExtensions } from 'vs/platform/quickinput/common/quickAccess';
import { TerminalQuickAccessProvider } from 'vs/workbench/contrib/terminal/browser/terminalsQuickAccess';
import { terminalConfiguration, getTerminalShellConfiguration } from 'vs/workbench/contrib/terminal/common/terminalConfiguration';

// Register services
registerSingleton(ITerminalService, TerminalService, true);

// Register quick accesses
const quickAccessRegistry = (Registry.as<IQuickAccessRegistry>(QuickAccessExtensions.Quickaccess));
const inTerminalsPicker = 'inTerminalPicker';
quickAccessRegistry.registerQuickAccessProvider({
	ctor: TerminalQuickAccessProvider,
	prefix: TerminalQuickAccessProvider.PREFIX,
	contextKey: inTerminalsPicker,
	placeholder: nls.localize('tasksQuickAccessPlaceholder', "Type the name of a terminal to open."),
	helpEntries: [{ description: nls.localize('tasksQuickAccessHelp', "Show All Opened Terminals"), needsEditor: false }]
});
const quickAccessNavigateNextInTerminalPickerId = 'workbench.action.quickOpenNavigateNextInTerminalPicker';
CommandsRegistry.registerCommand({ id: quickAccessNavigateNextInTerminalPickerId, handler: getQuickNavigateHandler(quickAccessNavigateNextInTerminalPickerId, true) });
const quickAccessNavigatePreviousInTerminalPickerId = 'workbench.action.quickOpenNavigatePreviousInTerminalPicker';
CommandsRegistry.registerCommand({ id: quickAccessNavigatePreviousInTerminalPickerId, handler: getQuickNavigateHandler(quickAccessNavigatePreviousInTerminalPickerId, false) });

// Register configurations
const configurationRegistry = Registry.as<IConfigurationRegistry>(Extensions.Configuration);
<<<<<<< HEAD
configurationRegistry.registerConfiguration({
	id: 'terminal',
	order: 100,
	title: nls.localize('terminalIntegratedConfigurationTitle', "Integrated Terminal"),
	type: 'object',
	properties: {
		'terminal.integrated.automationShell.linux': {
			markdownDescription: nls.localize('terminal.integrated.automationShell.linux', "A path that when set will override {0} and ignore {1} values for automation-related terminal usage like tasks and debug.", '`terminal.integrated.shell.linux`', '`shellArgs`'),
			type: ['string', 'null'],
			default: null
		},
		'terminal.integrated.automationShell.osx': {
			markdownDescription: nls.localize('terminal.integrated.automationShell.osx', "A path that when set will override {0} and ignore {1} values for automation-related terminal usage like tasks and debug.", '`terminal.integrated.shell.osx`', '`shellArgs`'),
			type: ['string', 'null'],
			default: null
		},
		'terminal.integrated.automationShell.windows': {
			markdownDescription: nls.localize('terminal.integrated.automationShell.windows', "A path that when set will override {0} and ignore {1} values for automation-related terminal usage like tasks and debug.", '`terminal.integrated.shell.windows`', '`shellArgs`'),
			type: ['string', 'null'],
			default: null
		},
		'terminal.integrated.shellArgs.linux': {
			markdownDescription: nls.localize('terminal.integrated.shellArgs.linux', "The command line arguments to use when on the Linux terminal. [Read more about configuring the shell](https://code.visualstudio.com/docs/editor/integrated-terminal#_configuration)."),
			type: 'array',
			items: {
				type: 'string'
			},
			default: []
		},
		'terminal.integrated.shellArgs.osx': {
			markdownDescription: nls.localize('terminal.integrated.shellArgs.osx', "The command line arguments to use when on the macOS terminal. [Read more about configuring the shell](https://code.visualstudio.com/docs/editor/integrated-terminal#_configuration)."),
			type: 'array',
			items: {
				type: 'string'
			},
			// Unlike on Linux, ~/.profile is not sourced when logging into a macOS session. This
			// is the reason terminals on macOS typically run login shells by default which set up
			// the environment. See http://unix.stackexchange.com/a/119675/115410
			default: ['-l']
		},
		'terminal.integrated.shellArgs.windows': {
			markdownDescription: nls.localize('terminal.integrated.shellArgs.windows', "The command line arguments to use when on the Windows terminal. [Read more about configuring the shell](https://code.visualstudio.com/docs/editor/integrated-terminal#_configuration)."),
			'anyOf': [
				{
					type: 'array',
					items: {
						type: 'string',
						markdownDescription: nls.localize('terminal.integrated.shellArgs.windows', "The command line arguments to use when on the Windows terminal. [Read more about configuring the shell](https://code.visualstudio.com/docs/editor/integrated-terminal#_configuration).")
					},
				},
				{
					type: 'string',
					markdownDescription: nls.localize('terminal.integrated.shellArgs.windows.string', "The command line arguments in [command-line format](https://msdn.microsoft.com/en-au/08dfcab2-eb6e-49a4-80eb-87d4076c98c6) to use when on the Windows terminal. [Read more about configuring the shell](https://code.visualstudio.com/docs/editor/integrated-terminal#_configuration).")
				}
			],
			default: []
		},
		'terminal.integrated.macOptionIsMeta': {
			description: nls.localize('terminal.integrated.macOptionIsMeta', "Controls whether to treat the option key as the meta key in the terminal on macOS."),
			type: 'boolean',
			default: false
		},
		'terminal.integrated.macOptionClickForcesSelection': {
			description: nls.localize('terminal.integrated.macOptionClickForcesSelection', "Controls whether to force selection when using Option+click on macOS. This will force a regular (line) selection and disallow the use of column selection mode. This enables copying and pasting using the regular terminal selection, for example, when mouse mode is enabled in tmux."),
			type: 'boolean',
			default: false
		},
		'terminal.integrated.copyOnSelection': {
			description: nls.localize('terminal.integrated.copyOnSelection', "Controls whether text selected in the terminal will be copied to the clipboard."),
			type: 'boolean',
			default: false
		},
		'terminal.integrated.drawBoldTextInBrightColors': {
			description: nls.localize('terminal.integrated.drawBoldTextInBrightColors', "Controls whether bold text in the terminal will always use the \"bright\" ANSI color variant."),
			type: 'boolean',
			default: true
		},
		'terminal.integrated.fontFamily': {
			markdownDescription: nls.localize('terminal.integrated.fontFamily', "Controls the font family of the terminal, this defaults to `#editor.fontFamily#`'s value."),
			type: 'string'
		},
		// TODO: Support font ligatures
		// 'terminal.integrated.fontLigatures': {
		// 	'description': nls.localize('terminal.integrated.fontLigatures', "Controls whether font ligatures are enabled in the terminal."),
		// 	'type': 'boolean',
		// 	'default': false
		// },
		'terminal.integrated.fontSize': {
			description: nls.localize('terminal.integrated.fontSize', "Controls the font size in pixels of the terminal."),
			type: 'number',
			default: EDITOR_FONT_DEFAULTS.fontSize
		},
		'terminal.integrated.letterSpacing': {
			description: nls.localize('terminal.integrated.letterSpacing', "Controls the letter spacing of the terminal, this is an integer value which represents the amount of additional pixels to add between characters."),
			type: 'number',
			default: DEFAULT_LETTER_SPACING
		},
		'terminal.integrated.lineHeight': {
			description: nls.localize('terminal.integrated.lineHeight', "Controls the line height of the terminal, this number is multiplied by the terminal font size to get the actual line-height in pixels."),
			type: 'number',
			default: DEFAULT_LINE_HEIGHT
		},
		'terminal.integrated.minimumContrastRatio': {
			markdownDescription: nls.localize('terminal.integrated.minimumContrastRatio', "When set the foreground color of each cell will change to try meet the contrast ratio specified. Example values:\n\n- 1: The default, do nothing.\n- 4.5: [WCAG AA compliance (minimum)](https://www.w3.org/TR/UNDERSTANDING-WCAG20/visual-audio-contrast-contrast.html).\n- 7: [WCAG AAA compliance (enhanced)](https://www.w3.org/TR/UNDERSTANDING-WCAG20/visual-audio-contrast7.html).\n- 21: White on black or black on white."),
			type: 'number',
			default: 1
		},
		'terminal.integrated.fastScrollSensitivity': {
			markdownDescription: nls.localize('terminal.integrated.fastScrollSensitivity', "Scrolling speed multiplier when pressing `Alt`."),
			type: 'number',
			default: 5
		},
		'terminal.integrated.mouseWheelScrollSensitivity': {
			markdownDescription: nls.localize('terminal.integrated.mouseWheelScrollSensitivity', "A multiplier to be used on the `deltaY` of mouse wheel scroll events."),
			type: 'number',
			default: 1
		},
		'terminal.integrated.fontWeight': {
			type: 'string',
			enum: ['normal', 'bold', '100', '200', '300', '400', '500', '600', '700', '800', '900'],
			description: nls.localize('terminal.integrated.fontWeight', "The font weight to use within the terminal for non-bold text."),
			default: 'normal'
		},
		'terminal.integrated.fontWeightBold': {
			type: 'string',
			enum: ['normal', 'bold', '100', '200', '300', '400', '500', '600', '700', '800', '900'],
			description: nls.localize('terminal.integrated.fontWeightBold', "The font weight to use within the terminal for bold text."),
			default: 'bold'
		},
		'terminal.integrated.cursorBlinking': {
			description: nls.localize('terminal.integrated.cursorBlinking', "Controls whether the terminal cursor blinks."),
			type: 'boolean',
			default: false
		},
		'terminal.integrated.cursorStyle': {
			description: nls.localize('terminal.integrated.cursorStyle', "Controls the style of terminal cursor."),
			enum: [TerminalCursorStyle.BLOCK, TerminalCursorStyle.LINE, TerminalCursorStyle.UNDERLINE],
			default: TerminalCursorStyle.BLOCK
		},
		'terminal.integrated.cursorWidth': {
			markdownDescription: nls.localize('terminal.integrated.cursorWidth', "Controls the width of the cursor when `#terminal.integrated.cursorStyle#` is set to `line`."),
			type: 'number',
			default: 1
		},
		'terminal.integrated.scrollback': {
			description: nls.localize('terminal.integrated.scrollback', "Controls the maximum amount of lines the terminal keeps in its buffer."),
			type: 'number',
			default: 1000
		},
		'terminal.integrated.detectLocale': {
			markdownDescription: nls.localize('terminal.integrated.detectLocale', "Controls whether to detect and set the `$LANG` environment variable to a UTF-8 compliant option since VS Code's terminal only supports UTF-8 encoded data coming from the shell."),
			type: 'string',
			enum: ['auto', 'off', 'on'],
			markdownEnumDescriptions: [
				nls.localize('terminal.integrated.detectLocale.auto', "Set the `$LANG` environment variable if the existing variable does not exist or it does not end in `'.UTF-8'`."),
				nls.localize('terminal.integrated.detectLocale.off', "Do not set the `$LANG` environment variable."),
				nls.localize('terminal.integrated.detectLocale.on', "Always set the `$LANG` environment variable.")
			],
			default: 'auto'
		},
		'terminal.integrated.rendererType': {
			type: 'string',
			enum: ['auto', 'canvas', 'dom', 'experimentalWebgl'],
			markdownEnumDescriptions: [
				nls.localize('terminal.integrated.rendererType.auto', "Let VS Code guess which renderer to use."),
				nls.localize('terminal.integrated.rendererType.canvas', "Use the standard GPU/canvas-based renderer."),
				nls.localize('terminal.integrated.rendererType.dom', "Use the fallback DOM-based renderer."),
				nls.localize('terminal.integrated.rendererType.experimentalWebgl', "Use the experimental webgl-based renderer. Note that this has some [known issues](https://github.com/xtermjs/xterm.js/issues?q=is%3Aopen+is%3Aissue+label%3Aarea%2Faddon%2Fwebgl) and this will only be enabled for new terminals (not hot swappable like the other renderers).")
			],
			default: 'auto',
			description: nls.localize('terminal.integrated.rendererType', "Controls how the terminal is rendered.")
		},
		'terminal.integrated.rightClickBehavior': {
			type: 'string',
			enum: ['default', 'copyPaste', 'paste', 'selectWord'],
			enumDescriptions: [
				nls.localize('terminal.integrated.rightClickBehavior.default', "Show the context menu."),
				nls.localize('terminal.integrated.rightClickBehavior.copyPaste', "Copy when there is a selection, otherwise paste."),
				nls.localize('terminal.integrated.rightClickBehavior.paste', "Paste on right click."),
				nls.localize('terminal.integrated.rightClickBehavior.selectWord', "Select the word under the cursor and show the context menu.")
			],
			default: platform.isMacintosh ? 'selectWord' : platform.isWindows ? 'copyPaste' : 'default',
			description: nls.localize('terminal.integrated.rightClickBehavior', "Controls how terminal reacts to right click.")
		},
		'terminal.integrated.cwd': {
			description: nls.localize('terminal.integrated.cwd', "An explicit start path where the terminal will be launched, this is used as the current working directory (cwd) for the shell process. This may be particularly useful in workspace settings if the root directory is not a convenient cwd."),
			type: 'string',
			default: undefined
		},
		'terminal.integrated.confirmOnExit': {
			description: nls.localize('terminal.integrated.confirmOnExit', "Controls whether to confirm on exit if there are active terminal sessions."),
			type: 'boolean',
			default: false
		},
		'terminal.integrated.enableBell': {
			description: nls.localize('terminal.integrated.enableBell', "Controls whether the terminal bell is enabled."),
			type: 'boolean',
			default: false
		},
		'terminal.integrated.commandsToSkipShell': {
			markdownDescription: nls.localize('terminal.integrated.commandsToSkipShell', "A set of command IDs whose keybindings will not be sent to the shell and instead always be handled by Code. This allows the use of keybindings that would normally be consumed by the shell to act the same as when the terminal is not focused, for example ctrl+p to launch Quick Open.\nDefault Skipped Commands:\n\n{0}", DEFAULT_COMMANDS_TO_SKIP_SHELL.sort().map(command => `- ${command}`).join('\n')),
			type: 'array',
			items: {
				type: 'string'
			},
			default: []
		},
		'terminal.integrated.allowChords': {
			markdownDescription: nls.localize('terminal.integrated.allowChords', "Whether or not to allow chord keybindings in the terminal. Note that when this is true and the keystroke results in a chord it will bypass `#terminal.integrated.commandsToSkipShell#`, setting this to false is particularly useful when you want ctrl+k to go to your shell (not VS Code)."),
			type: 'boolean',
			default: true
		},
		'terminal.integrated.allowMenubarMnemonics': {
			markdownDescription: nls.localize('terminal.integrated.allowMenubarMnemonics', "Whether to allow menubar mnemonics (eg. alt+f) to trigger the open the menubar. Note that this will cause all alt keystrokes will skip the shell when true."),
			type: 'boolean',
			default: false
		},
		'terminal.integrated.inheritEnv': {
			markdownDescription: nls.localize('terminal.integrated.inheritEnv', "Whether new shells should inherit their environment from VS Code. This is not supported on Windows."),
			type: 'boolean',
			default: true
		},
		'terminal.integrated.env.osx': {
			markdownDescription: nls.localize('terminal.integrated.env.osx', "Object with environment variables that will be added to the VS Code process to be used by the terminal on macOS. Set to `null` to delete the environment variable."),
			type: 'object',
			additionalProperties: {
				type: ['string', 'null']
			},
			default: {}
		},
		'terminal.integrated.env.linux': {
			markdownDescription: nls.localize('terminal.integrated.env.linux', "Object with environment variables that will be added to the VS Code process to be used by the terminal on Linux. Set to `null` to delete the environment variable."),
			type: 'object',
			additionalProperties: {
				type: ['string', 'null']
			},
			default: {}
		},
		'terminal.integrated.env.windows': {
			markdownDescription: nls.localize('terminal.integrated.env.windows', "Object with environment variables that will be added to the VS Code process to be used by the terminal on Windows. Set to `null` to delete the environment variable."),
			type: 'object',
			additionalProperties: {
				type: ['string', 'null']
			},
			default: {}
		},
		'terminal.integrated.showExitAlert': {
			description: nls.localize('terminal.integrated.showExitAlert', "Controls whether to show the alert \"The terminal process terminated with exit code\" when exit code is non-zero."),
			type: 'boolean',
			default: true
		},
		'terminal.integrated.splitCwd': {
			description: nls.localize('terminal.integrated.splitCwd', "Controls the working directory a split terminal starts with."),
			type: 'string',
			enum: ['workspaceRoot', 'initial', 'inherited'],
			enumDescriptions: [
				nls.localize('terminal.integrated.splitCwd.workspaceRoot', "A new split terminal will use the workspace root as the working directory. In a multi-root workspace a choice for which root folder to use is offered."),
				nls.localize('terminal.integrated.splitCwd.initial', "A new split terminal will use the working directory that the parent terminal started with."),
				nls.localize('terminal.integrated.splitCwd.inherited', "On macOS and Linux, a new split terminal will use the working directory of the parent terminal. On Windows, this behaves the same as initial."),
			],
			default: 'inherited'
		},
		'terminal.integrated.windowsEnableConpty': {
			description: nls.localize('terminal.integrated.windowsEnableConpty', "Whether to use ConPTY for Windows terminal process communication (requires Windows 10 build number 18309+). Winpty will be used if this is false."),
			type: 'boolean',
			default: true
		},
		'terminal.integrated.experimentalUseTitleEvent': {
			description: nls.localize('terminal.integrated.experimentalUseTitleEvent', "An experimental setting that will use the terminal title event for the dropdown title. This setting will only apply to new terminals."),
			type: 'boolean',
			default: false
		},
		'terminal.integrated.enableFileLinks': {
			description: nls.localize('terminal.integrated.enableFileLinks', "Whether to enable file links in the terminal. Links can be slow when working on a network drive in particular because each file link is verified against the file system."),
			type: 'boolean',
			default: true
		},
		'terminal.integrated.unicodeVersion': {
			type: 'string',
			enum: ['6', '11'],
			enumDescriptions: [
				nls.localize('terminal.integrated.unicodeVersion.six', "Version 6 of unicode, this is an older version which should work better on older systems."),
				nls.localize('terminal.integrated.unicodeVersion.eleven', "Version 11 of unicode, this version provides better support on modern systems that use modern versions of unicode.")
			],
			default: '11',
			description: nls.localize('terminal.integrated.unicodeVersion', "Controls what version of unicode to use when evaluating the width of characters in the terminal. If you experience emoji or other wide characters not taking up the right amount of space or backspace either deleting too much or too little then you may want to try tweaking this setting.")
		},
		'terminal.integrated.experimentalLinkProvider': {
			description: nls.localize('terminal.integrated.experimentalLinkProvider', "An experimental setting that will enable the use of VS Code's shared link detection system in the terminal."),
			type: 'boolean',
			default: false
		},
	}
});

const registry = Registry.as<IWorkbenchActionRegistry>(ActionExtensions.WorkbenchActions);
registry.registerWorkbenchAction(SyncActionDescriptor.create(QuickOpenTermAction, QuickOpenTermAction.ID, QuickOpenTermAction.LABEL), 'Terminal: Switch Active Terminal', nls.localize('terminal', "Terminal"));
const actionBarRegistry = Registry.as<IActionBarRegistry>(ActionBarExtensions.Actionbar);
actionBarRegistry.registerActionBarContributor(Scope.VIEWER, QuickOpenActionTermContributor);
=======
configurationRegistry.registerConfiguration(terminalConfiguration);
if (platform.isWeb) {
	// Desktop shell configuration are registered in electron-browser as their default values rely
	// on process.env
	configurationRegistry.registerConfiguration(getTerminalShellConfiguration());
}
>>>>>>> 433380c3

// Register views
const VIEW_CONTAINER = Registry.as<IViewContainersRegistry>(ViewContainerExtensions.ViewContainersRegistry).registerViewContainer({
	id: TERMINAL_VIEW_ID,
	name: nls.localize('terminal', "Terminal"),
	ctorDescriptor: new SyncDescriptor(ViewPaneContainer, [TERMINAL_VIEW_ID, TERMINAL_VIEW_ID, { mergeViewWithContainerWhenSingleView: true, donotShowContainerTitleWhenMergedWithContainer: true }]),
	focusCommand: { id: TERMINAL_COMMAND_ID.FOCUS },
	hideIfEmpty: true,
	order: 3
}, ViewContainerLocation.Panel);
Registry.as<panel.PanelRegistry>(panel.Extensions.Panels).setDefaultPanelId(TERMINAL_VIEW_ID);
Registry.as<IViewsRegistry>(ViewContainerExtensions.ViewsRegistry).registerViews([{
	id: TERMINAL_VIEW_ID,
	name: nls.localize('terminal', "Terminal"),
	containerIcon: 'codicon-terminal',
	canToggleVisibility: false,
	canMoveView: true,
	ctorDescriptor: new SyncDescriptor(TerminalViewPane)
}], VIEW_CONTAINER);

// Register actions
const actionRegistry = Registry.as<IWorkbenchActionRegistry>(ActionExtensions.WorkbenchActions);
registerTerminalActions();
const category = TERMINAL_ACTION_CATEGORY;
actionRegistry.registerWorkbenchAction(SyncActionDescriptor.create(KillTerminalAction, KillTerminalAction.ID, KillTerminalAction.LABEL), 'Terminal: Kill the Active Terminal Instance', category);
actionRegistry.registerWorkbenchAction(SyncActionDescriptor.create(CreateNewTerminalAction, CreateNewTerminalAction.ID, CreateNewTerminalAction.LABEL, {
	primary: KeyMod.CtrlCmd | KeyMod.Shift | KeyCode.US_BACKTICK,
	mac: { primary: KeyMod.WinCtrl | KeyMod.Shift | KeyCode.US_BACKTICK }
}), 'Terminal: Create New Integrated Terminal', category);
actionRegistry.registerWorkbenchAction(SyncActionDescriptor.create(SelectAllTerminalAction, SelectAllTerminalAction.ID, SelectAllTerminalAction.LABEL, {
	// Don't use ctrl+a by default as that would override the common go to start
	// of prompt shell binding
	primary: 0,
	// Technically this doesn't need to be here as it will fall back to this
	// behavior anyway when handed to xterm.js, having this handled by VS Code
	// makes it easier for users to see how it works though.
	mac: { primary: KeyMod.CtrlCmd | KeyCode.KEY_A }
}, KEYBINDING_CONTEXT_TERMINAL_FOCUS), 'Terminal: Select All', category);
actionRegistry.registerWorkbenchAction(SyncActionDescriptor.create(ToggleTerminalAction, ToggleTerminalAction.ID, ToggleTerminalAction.LABEL, {
	primary: KeyMod.CtrlCmd | KeyCode.US_BACKTICK,
	mac: { primary: KeyMod.WinCtrl | KeyCode.US_BACKTICK }
}), 'View: Toggle Integrated Terminal', nls.localize('viewCategory', "View"));
// Weight is higher than work workbench contributions so the keybinding remains
// highest priority when chords are registered afterwards
actionRegistry.registerWorkbenchAction(SyncActionDescriptor.create(ClearTerminalAction, ClearTerminalAction.ID, ClearTerminalAction.LABEL, {
	primary: 0,
	mac: { primary: KeyMod.CtrlCmd | KeyCode.KEY_K }
}, KEYBINDING_CONTEXT_TERMINAL_FOCUS, KeybindingWeight.WorkbenchContrib + 1), 'Terminal: Clear', category);
actionRegistry.registerWorkbenchAction(SyncActionDescriptor.create(SelectDefaultShellWindowsTerminalAction, SelectDefaultShellWindowsTerminalAction.ID, SelectDefaultShellWindowsTerminalAction.LABEL), 'Terminal: Select Default Shell', category);
actionRegistry.registerWorkbenchAction(SyncActionDescriptor.create(SplitTerminalAction, SplitTerminalAction.ID, SplitTerminalAction.LABEL, {
	primary: KeyMod.CtrlCmd | KeyMod.Shift | KeyCode.KEY_5,
	mac: {
		primary: KeyMod.CtrlCmd | KeyCode.US_BACKSLASH,
		secondary: [KeyMod.WinCtrl | KeyMod.Shift | KeyCode.KEY_5]
	}
}, KEYBINDING_CONTEXT_TERMINAL_FOCUS), 'Terminal: Split Terminal', category);
actionRegistry.registerWorkbenchAction(SyncActionDescriptor.create(SplitInActiveWorkspaceTerminalAction, SplitInActiveWorkspaceTerminalAction.ID, SplitInActiveWorkspaceTerminalAction.LABEL), 'Terminal: Split Terminal (In Active Workspace)', category);

// Commands might be affected by Web restrictons
if (BrowserFeatures.clipboard.writeText) {
	actionRegistry.registerWorkbenchAction(SyncActionDescriptor.create(CopyTerminalSelectionAction, CopyTerminalSelectionAction.ID, CopyTerminalSelectionAction.LABEL, {
		primary: KeyMod.CtrlCmd | KeyCode.KEY_C,
		win: { primary: KeyMod.CtrlCmd | KeyCode.KEY_C, secondary: [KeyMod.CtrlCmd | KeyMod.Shift | KeyCode.KEY_C] },
		linux: { primary: KeyMod.CtrlCmd | KeyMod.Shift | KeyCode.KEY_C }
	}, ContextKeyExpr.and(KEYBINDING_CONTEXT_TERMINAL_TEXT_SELECTED, KEYBINDING_CONTEXT_TERMINAL_FOCUS)), 'Terminal: Copy Selection', category);
}

function registerSendSequenceKeybinding(text: string, rule: { when?: ContextKeyExpression } & IKeybindings): void {
	KeybindingsRegistry.registerCommandAndKeybindingRule({
		id: TERMINAL_COMMAND_ID.SEND_SEQUENCE,
		weight: KeybindingWeight.WorkbenchContrib,
		when: rule.when || KEYBINDING_CONTEXT_TERMINAL_FOCUS,
		primary: rule.primary,
		mac: rule.mac,
		linux: rule.linux,
		win: rule.win,
		handler: terminalSendSequenceCommand,
		args: { text }
	});
}

if (BrowserFeatures.clipboard.readText) {
	actionRegistry.registerWorkbenchAction(SyncActionDescriptor.create(TerminalPasteAction, TerminalPasteAction.ID, TerminalPasteAction.LABEL, {
		primary: KeyMod.CtrlCmd | KeyCode.KEY_V,
		win: { primary: KeyMod.CtrlCmd | KeyCode.KEY_V, secondary: [KeyMod.CtrlCmd | KeyMod.Shift | KeyCode.KEY_V] },
		linux: { primary: KeyMod.CtrlCmd | KeyMod.Shift | KeyCode.KEY_V }
	}, KEYBINDING_CONTEXT_TERMINAL_FOCUS), 'Terminal: Paste into Active Terminal', category);
	// An extra Windows-only ctrl+v keybinding is used for pwsh that sends ctrl+v directly to the
	// shell, this gets handled by PSReadLine which properly handles multi-line pastes
	if (platform.isWindows) {
		registerSendSequenceKeybinding(String.fromCharCode('V'.charCodeAt(0) - 64), { // ctrl+v
			when: ContextKeyExpr.and(KEYBINDING_CONTEXT_TERMINAL_FOCUS, ContextKeyExpr.equals(KEYBINDING_CONTEXT_TERMINAL_SHELL_TYPE_KEY, WindowsShellType.PowerShell)),
			primary: KeyMod.CtrlCmd | KeyCode.KEY_V
		});
	}
}

// Delete word left: ctrl+w
registerSendSequenceKeybinding(String.fromCharCode('W'.charCodeAt(0) - 64), {
	primary: KeyMod.CtrlCmd | KeyCode.Backspace,
	mac: { primary: KeyMod.Alt | KeyCode.Backspace }
});
// Delete word right: alt+d
registerSendSequenceKeybinding('\x1bd', {
	primary: KeyMod.CtrlCmd | KeyCode.Delete,
	mac: { primary: KeyMod.Alt | KeyCode.Delete }
});
// Delete to line start: ctrl+u
registerSendSequenceKeybinding('\u0015', {
	mac: { primary: KeyMod.CtrlCmd | KeyCode.Backspace }
});
// Move to line start: ctrl+A
registerSendSequenceKeybinding(String.fromCharCode('A'.charCodeAt(0) - 64), {
	mac: { primary: KeyMod.CtrlCmd | KeyCode.LeftArrow }
});
// Move to line end: ctrl+E
registerSendSequenceKeybinding(String.fromCharCode('E'.charCodeAt(0) - 64), {
	mac: { primary: KeyMod.CtrlCmd | KeyCode.RightArrow }
});

setupTerminalCommands();
setupTerminalMenu();

registerColors();<|MERGE_RESOLUTION|>--- conflicted
+++ resolved
@@ -56,314 +56,12 @@
 
 // Register configurations
 const configurationRegistry = Registry.as<IConfigurationRegistry>(Extensions.Configuration);
-<<<<<<< HEAD
-configurationRegistry.registerConfiguration({
-	id: 'terminal',
-	order: 100,
-	title: nls.localize('terminalIntegratedConfigurationTitle', "Integrated Terminal"),
-	type: 'object',
-	properties: {
-		'terminal.integrated.automationShell.linux': {
-			markdownDescription: nls.localize('terminal.integrated.automationShell.linux', "A path that when set will override {0} and ignore {1} values for automation-related terminal usage like tasks and debug.", '`terminal.integrated.shell.linux`', '`shellArgs`'),
-			type: ['string', 'null'],
-			default: null
-		},
-		'terminal.integrated.automationShell.osx': {
-			markdownDescription: nls.localize('terminal.integrated.automationShell.osx', "A path that when set will override {0} and ignore {1} values for automation-related terminal usage like tasks and debug.", '`terminal.integrated.shell.osx`', '`shellArgs`'),
-			type: ['string', 'null'],
-			default: null
-		},
-		'terminal.integrated.automationShell.windows': {
-			markdownDescription: nls.localize('terminal.integrated.automationShell.windows', "A path that when set will override {0} and ignore {1} values for automation-related terminal usage like tasks and debug.", '`terminal.integrated.shell.windows`', '`shellArgs`'),
-			type: ['string', 'null'],
-			default: null
-		},
-		'terminal.integrated.shellArgs.linux': {
-			markdownDescription: nls.localize('terminal.integrated.shellArgs.linux', "The command line arguments to use when on the Linux terminal. [Read more about configuring the shell](https://code.visualstudio.com/docs/editor/integrated-terminal#_configuration)."),
-			type: 'array',
-			items: {
-				type: 'string'
-			},
-			default: []
-		},
-		'terminal.integrated.shellArgs.osx': {
-			markdownDescription: nls.localize('terminal.integrated.shellArgs.osx', "The command line arguments to use when on the macOS terminal. [Read more about configuring the shell](https://code.visualstudio.com/docs/editor/integrated-terminal#_configuration)."),
-			type: 'array',
-			items: {
-				type: 'string'
-			},
-			// Unlike on Linux, ~/.profile is not sourced when logging into a macOS session. This
-			// is the reason terminals on macOS typically run login shells by default which set up
-			// the environment. See http://unix.stackexchange.com/a/119675/115410
-			default: ['-l']
-		},
-		'terminal.integrated.shellArgs.windows': {
-			markdownDescription: nls.localize('terminal.integrated.shellArgs.windows', "The command line arguments to use when on the Windows terminal. [Read more about configuring the shell](https://code.visualstudio.com/docs/editor/integrated-terminal#_configuration)."),
-			'anyOf': [
-				{
-					type: 'array',
-					items: {
-						type: 'string',
-						markdownDescription: nls.localize('terminal.integrated.shellArgs.windows', "The command line arguments to use when on the Windows terminal. [Read more about configuring the shell](https://code.visualstudio.com/docs/editor/integrated-terminal#_configuration).")
-					},
-				},
-				{
-					type: 'string',
-					markdownDescription: nls.localize('terminal.integrated.shellArgs.windows.string', "The command line arguments in [command-line format](https://msdn.microsoft.com/en-au/08dfcab2-eb6e-49a4-80eb-87d4076c98c6) to use when on the Windows terminal. [Read more about configuring the shell](https://code.visualstudio.com/docs/editor/integrated-terminal#_configuration).")
-				}
-			],
-			default: []
-		},
-		'terminal.integrated.macOptionIsMeta': {
-			description: nls.localize('terminal.integrated.macOptionIsMeta', "Controls whether to treat the option key as the meta key in the terminal on macOS."),
-			type: 'boolean',
-			default: false
-		},
-		'terminal.integrated.macOptionClickForcesSelection': {
-			description: nls.localize('terminal.integrated.macOptionClickForcesSelection', "Controls whether to force selection when using Option+click on macOS. This will force a regular (line) selection and disallow the use of column selection mode. This enables copying and pasting using the regular terminal selection, for example, when mouse mode is enabled in tmux."),
-			type: 'boolean',
-			default: false
-		},
-		'terminal.integrated.copyOnSelection': {
-			description: nls.localize('terminal.integrated.copyOnSelection', "Controls whether text selected in the terminal will be copied to the clipboard."),
-			type: 'boolean',
-			default: false
-		},
-		'terminal.integrated.drawBoldTextInBrightColors': {
-			description: nls.localize('terminal.integrated.drawBoldTextInBrightColors', "Controls whether bold text in the terminal will always use the \"bright\" ANSI color variant."),
-			type: 'boolean',
-			default: true
-		},
-		'terminal.integrated.fontFamily': {
-			markdownDescription: nls.localize('terminal.integrated.fontFamily', "Controls the font family of the terminal, this defaults to `#editor.fontFamily#`'s value."),
-			type: 'string'
-		},
-		// TODO: Support font ligatures
-		// 'terminal.integrated.fontLigatures': {
-		// 	'description': nls.localize('terminal.integrated.fontLigatures', "Controls whether font ligatures are enabled in the terminal."),
-		// 	'type': 'boolean',
-		// 	'default': false
-		// },
-		'terminal.integrated.fontSize': {
-			description: nls.localize('terminal.integrated.fontSize', "Controls the font size in pixels of the terminal."),
-			type: 'number',
-			default: EDITOR_FONT_DEFAULTS.fontSize
-		},
-		'terminal.integrated.letterSpacing': {
-			description: nls.localize('terminal.integrated.letterSpacing', "Controls the letter spacing of the terminal, this is an integer value which represents the amount of additional pixels to add between characters."),
-			type: 'number',
-			default: DEFAULT_LETTER_SPACING
-		},
-		'terminal.integrated.lineHeight': {
-			description: nls.localize('terminal.integrated.lineHeight', "Controls the line height of the terminal, this number is multiplied by the terminal font size to get the actual line-height in pixels."),
-			type: 'number',
-			default: DEFAULT_LINE_HEIGHT
-		},
-		'terminal.integrated.minimumContrastRatio': {
-			markdownDescription: nls.localize('terminal.integrated.minimumContrastRatio', "When set the foreground color of each cell will change to try meet the contrast ratio specified. Example values:\n\n- 1: The default, do nothing.\n- 4.5: [WCAG AA compliance (minimum)](https://www.w3.org/TR/UNDERSTANDING-WCAG20/visual-audio-contrast-contrast.html).\n- 7: [WCAG AAA compliance (enhanced)](https://www.w3.org/TR/UNDERSTANDING-WCAG20/visual-audio-contrast7.html).\n- 21: White on black or black on white."),
-			type: 'number',
-			default: 1
-		},
-		'terminal.integrated.fastScrollSensitivity': {
-			markdownDescription: nls.localize('terminal.integrated.fastScrollSensitivity', "Scrolling speed multiplier when pressing `Alt`."),
-			type: 'number',
-			default: 5
-		},
-		'terminal.integrated.mouseWheelScrollSensitivity': {
-			markdownDescription: nls.localize('terminal.integrated.mouseWheelScrollSensitivity', "A multiplier to be used on the `deltaY` of mouse wheel scroll events."),
-			type: 'number',
-			default: 1
-		},
-		'terminal.integrated.fontWeight': {
-			type: 'string',
-			enum: ['normal', 'bold', '100', '200', '300', '400', '500', '600', '700', '800', '900'],
-			description: nls.localize('terminal.integrated.fontWeight', "The font weight to use within the terminal for non-bold text."),
-			default: 'normal'
-		},
-		'terminal.integrated.fontWeightBold': {
-			type: 'string',
-			enum: ['normal', 'bold', '100', '200', '300', '400', '500', '600', '700', '800', '900'],
-			description: nls.localize('terminal.integrated.fontWeightBold', "The font weight to use within the terminal for bold text."),
-			default: 'bold'
-		},
-		'terminal.integrated.cursorBlinking': {
-			description: nls.localize('terminal.integrated.cursorBlinking', "Controls whether the terminal cursor blinks."),
-			type: 'boolean',
-			default: false
-		},
-		'terminal.integrated.cursorStyle': {
-			description: nls.localize('terminal.integrated.cursorStyle', "Controls the style of terminal cursor."),
-			enum: [TerminalCursorStyle.BLOCK, TerminalCursorStyle.LINE, TerminalCursorStyle.UNDERLINE],
-			default: TerminalCursorStyle.BLOCK
-		},
-		'terminal.integrated.cursorWidth': {
-			markdownDescription: nls.localize('terminal.integrated.cursorWidth', "Controls the width of the cursor when `#terminal.integrated.cursorStyle#` is set to `line`."),
-			type: 'number',
-			default: 1
-		},
-		'terminal.integrated.scrollback': {
-			description: nls.localize('terminal.integrated.scrollback', "Controls the maximum amount of lines the terminal keeps in its buffer."),
-			type: 'number',
-			default: 1000
-		},
-		'terminal.integrated.detectLocale': {
-			markdownDescription: nls.localize('terminal.integrated.detectLocale', "Controls whether to detect and set the `$LANG` environment variable to a UTF-8 compliant option since VS Code's terminal only supports UTF-8 encoded data coming from the shell."),
-			type: 'string',
-			enum: ['auto', 'off', 'on'],
-			markdownEnumDescriptions: [
-				nls.localize('terminal.integrated.detectLocale.auto', "Set the `$LANG` environment variable if the existing variable does not exist or it does not end in `'.UTF-8'`."),
-				nls.localize('terminal.integrated.detectLocale.off', "Do not set the `$LANG` environment variable."),
-				nls.localize('terminal.integrated.detectLocale.on', "Always set the `$LANG` environment variable.")
-			],
-			default: 'auto'
-		},
-		'terminal.integrated.rendererType': {
-			type: 'string',
-			enum: ['auto', 'canvas', 'dom', 'experimentalWebgl'],
-			markdownEnumDescriptions: [
-				nls.localize('terminal.integrated.rendererType.auto', "Let VS Code guess which renderer to use."),
-				nls.localize('terminal.integrated.rendererType.canvas', "Use the standard GPU/canvas-based renderer."),
-				nls.localize('terminal.integrated.rendererType.dom', "Use the fallback DOM-based renderer."),
-				nls.localize('terminal.integrated.rendererType.experimentalWebgl', "Use the experimental webgl-based renderer. Note that this has some [known issues](https://github.com/xtermjs/xterm.js/issues?q=is%3Aopen+is%3Aissue+label%3Aarea%2Faddon%2Fwebgl) and this will only be enabled for new terminals (not hot swappable like the other renderers).")
-			],
-			default: 'auto',
-			description: nls.localize('terminal.integrated.rendererType', "Controls how the terminal is rendered.")
-		},
-		'terminal.integrated.rightClickBehavior': {
-			type: 'string',
-			enum: ['default', 'copyPaste', 'paste', 'selectWord'],
-			enumDescriptions: [
-				nls.localize('terminal.integrated.rightClickBehavior.default', "Show the context menu."),
-				nls.localize('terminal.integrated.rightClickBehavior.copyPaste', "Copy when there is a selection, otherwise paste."),
-				nls.localize('terminal.integrated.rightClickBehavior.paste', "Paste on right click."),
-				nls.localize('terminal.integrated.rightClickBehavior.selectWord', "Select the word under the cursor and show the context menu.")
-			],
-			default: platform.isMacintosh ? 'selectWord' : platform.isWindows ? 'copyPaste' : 'default',
-			description: nls.localize('terminal.integrated.rightClickBehavior', "Controls how terminal reacts to right click.")
-		},
-		'terminal.integrated.cwd': {
-			description: nls.localize('terminal.integrated.cwd', "An explicit start path where the terminal will be launched, this is used as the current working directory (cwd) for the shell process. This may be particularly useful in workspace settings if the root directory is not a convenient cwd."),
-			type: 'string',
-			default: undefined
-		},
-		'terminal.integrated.confirmOnExit': {
-			description: nls.localize('terminal.integrated.confirmOnExit', "Controls whether to confirm on exit if there are active terminal sessions."),
-			type: 'boolean',
-			default: false
-		},
-		'terminal.integrated.enableBell': {
-			description: nls.localize('terminal.integrated.enableBell', "Controls whether the terminal bell is enabled."),
-			type: 'boolean',
-			default: false
-		},
-		'terminal.integrated.commandsToSkipShell': {
-			markdownDescription: nls.localize('terminal.integrated.commandsToSkipShell', "A set of command IDs whose keybindings will not be sent to the shell and instead always be handled by Code. This allows the use of keybindings that would normally be consumed by the shell to act the same as when the terminal is not focused, for example ctrl+p to launch Quick Open.\nDefault Skipped Commands:\n\n{0}", DEFAULT_COMMANDS_TO_SKIP_SHELL.sort().map(command => `- ${command}`).join('\n')),
-			type: 'array',
-			items: {
-				type: 'string'
-			},
-			default: []
-		},
-		'terminal.integrated.allowChords': {
-			markdownDescription: nls.localize('terminal.integrated.allowChords', "Whether or not to allow chord keybindings in the terminal. Note that when this is true and the keystroke results in a chord it will bypass `#terminal.integrated.commandsToSkipShell#`, setting this to false is particularly useful when you want ctrl+k to go to your shell (not VS Code)."),
-			type: 'boolean',
-			default: true
-		},
-		'terminal.integrated.allowMenubarMnemonics': {
-			markdownDescription: nls.localize('terminal.integrated.allowMenubarMnemonics', "Whether to allow menubar mnemonics (eg. alt+f) to trigger the open the menubar. Note that this will cause all alt keystrokes will skip the shell when true."),
-			type: 'boolean',
-			default: false
-		},
-		'terminal.integrated.inheritEnv': {
-			markdownDescription: nls.localize('terminal.integrated.inheritEnv', "Whether new shells should inherit their environment from VS Code. This is not supported on Windows."),
-			type: 'boolean',
-			default: true
-		},
-		'terminal.integrated.env.osx': {
-			markdownDescription: nls.localize('terminal.integrated.env.osx', "Object with environment variables that will be added to the VS Code process to be used by the terminal on macOS. Set to `null` to delete the environment variable."),
-			type: 'object',
-			additionalProperties: {
-				type: ['string', 'null']
-			},
-			default: {}
-		},
-		'terminal.integrated.env.linux': {
-			markdownDescription: nls.localize('terminal.integrated.env.linux', "Object with environment variables that will be added to the VS Code process to be used by the terminal on Linux. Set to `null` to delete the environment variable."),
-			type: 'object',
-			additionalProperties: {
-				type: ['string', 'null']
-			},
-			default: {}
-		},
-		'terminal.integrated.env.windows': {
-			markdownDescription: nls.localize('terminal.integrated.env.windows', "Object with environment variables that will be added to the VS Code process to be used by the terminal on Windows. Set to `null` to delete the environment variable."),
-			type: 'object',
-			additionalProperties: {
-				type: ['string', 'null']
-			},
-			default: {}
-		},
-		'terminal.integrated.showExitAlert': {
-			description: nls.localize('terminal.integrated.showExitAlert', "Controls whether to show the alert \"The terminal process terminated with exit code\" when exit code is non-zero."),
-			type: 'boolean',
-			default: true
-		},
-		'terminal.integrated.splitCwd': {
-			description: nls.localize('terminal.integrated.splitCwd', "Controls the working directory a split terminal starts with."),
-			type: 'string',
-			enum: ['workspaceRoot', 'initial', 'inherited'],
-			enumDescriptions: [
-				nls.localize('terminal.integrated.splitCwd.workspaceRoot', "A new split terminal will use the workspace root as the working directory. In a multi-root workspace a choice for which root folder to use is offered."),
-				nls.localize('terminal.integrated.splitCwd.initial', "A new split terminal will use the working directory that the parent terminal started with."),
-				nls.localize('terminal.integrated.splitCwd.inherited', "On macOS and Linux, a new split terminal will use the working directory of the parent terminal. On Windows, this behaves the same as initial."),
-			],
-			default: 'inherited'
-		},
-		'terminal.integrated.windowsEnableConpty': {
-			description: nls.localize('terminal.integrated.windowsEnableConpty', "Whether to use ConPTY for Windows terminal process communication (requires Windows 10 build number 18309+). Winpty will be used if this is false."),
-			type: 'boolean',
-			default: true
-		},
-		'terminal.integrated.experimentalUseTitleEvent': {
-			description: nls.localize('terminal.integrated.experimentalUseTitleEvent', "An experimental setting that will use the terminal title event for the dropdown title. This setting will only apply to new terminals."),
-			type: 'boolean',
-			default: false
-		},
-		'terminal.integrated.enableFileLinks': {
-			description: nls.localize('terminal.integrated.enableFileLinks', "Whether to enable file links in the terminal. Links can be slow when working on a network drive in particular because each file link is verified against the file system."),
-			type: 'boolean',
-			default: true
-		},
-		'terminal.integrated.unicodeVersion': {
-			type: 'string',
-			enum: ['6', '11'],
-			enumDescriptions: [
-				nls.localize('terminal.integrated.unicodeVersion.six', "Version 6 of unicode, this is an older version which should work better on older systems."),
-				nls.localize('terminal.integrated.unicodeVersion.eleven', "Version 11 of unicode, this version provides better support on modern systems that use modern versions of unicode.")
-			],
-			default: '11',
-			description: nls.localize('terminal.integrated.unicodeVersion', "Controls what version of unicode to use when evaluating the width of characters in the terminal. If you experience emoji or other wide characters not taking up the right amount of space or backspace either deleting too much or too little then you may want to try tweaking this setting.")
-		},
-		'terminal.integrated.experimentalLinkProvider': {
-			description: nls.localize('terminal.integrated.experimentalLinkProvider', "An experimental setting that will enable the use of VS Code's shared link detection system in the terminal."),
-			type: 'boolean',
-			default: false
-		},
-	}
-});
-
-const registry = Registry.as<IWorkbenchActionRegistry>(ActionExtensions.WorkbenchActions);
-registry.registerWorkbenchAction(SyncActionDescriptor.create(QuickOpenTermAction, QuickOpenTermAction.ID, QuickOpenTermAction.LABEL), 'Terminal: Switch Active Terminal', nls.localize('terminal', "Terminal"));
-const actionBarRegistry = Registry.as<IActionBarRegistry>(ActionBarExtensions.Actionbar);
-actionBarRegistry.registerActionBarContributor(Scope.VIEWER, QuickOpenActionTermContributor);
-=======
 configurationRegistry.registerConfiguration(terminalConfiguration);
 if (platform.isWeb) {
 	// Desktop shell configuration are registered in electron-browser as their default values rely
 	// on process.env
 	configurationRegistry.registerConfiguration(getTerminalShellConfiguration());
 }
->>>>>>> 433380c3
 
 // Register views
 const VIEW_CONTAINER = Registry.as<IViewContainersRegistry>(ViewContainerExtensions.ViewContainersRegistry).registerViewContainer({
