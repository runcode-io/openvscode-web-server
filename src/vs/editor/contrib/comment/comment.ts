--- conflicted
+++ resolved
@@ -9,18 +9,11 @@
 import { EditorAction, IActionOptions, ServicesAccessor, registerEditorAction } from 'vs/editor/browser/editorExtensions';
 import { ICommand } from 'vs/editor/common/editorCommon';
 import { EditorContextKeys } from 'vs/editor/common/editorContextKeys';
-<<<<<<< HEAD
-import { registerEditorAction, IActionOptions, EditorAction, ServicesAccessor } from 'vs/editor/browser/editorExtensions';
-import { BlockCommentCommand } from './blockCommentCommand';
-import { LineCommentCommand, Type } from './lineCommentCommand';
-import { ICodeEditor } from 'vs/editor/browser/editorBrowser';
-import { IConfigurationService } from 'vs/platform/configuration/common/configuration';
-=======
 import { BlockCommentCommand } from 'vs/editor/contrib/comment/blockCommentCommand';
 import { LineCommentCommand, Type } from 'vs/editor/contrib/comment/lineCommentCommand';
 import { MenuId } from 'vs/platform/actions/common/actions';
+import { IConfigurationService } from 'vs/platform/configuration/common/configuration';
 import { KeybindingWeight } from 'vs/platform/keybinding/common/keybindingsRegistry';
->>>>>>> 17454d4e
 
 abstract class CommentLineAction extends EditorAction {
 
@@ -41,13 +34,8 @@
 		let selections = editor.getSelections();
 		let opts = model.getOptions();
 
-<<<<<<< HEAD
-		for (var i = 0; i < selections.length; i++) {
+		for (let i = 0; i < selections.length; i++) {
 			commands.push(new LineCommentCommand(selections[i], opts.tabSize, this._type, accessor.get(IConfigurationService)));
-=======
-		for (let i = 0; i < selections.length; i++) {
-			commands.push(new LineCommentCommand(selections[i], opts.tabSize, this._type));
->>>>>>> 17454d4e
 		}
 
 		editor.pushUndoStop();
