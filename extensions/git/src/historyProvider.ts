--- conflicted
+++ resolved
@@ -173,7 +173,6 @@
 			this.logger.error(`[GitHistoryProvider][provideHistoryItems2] Failed to get history items '${options.limit.id}..': ${err}`);
 			return [];
 		}
-<<<<<<< HEAD
 
 		const historyItems: SourceControlHistoryItem[] = [];
 
@@ -205,8 +204,6 @@
 		}
 
 		return historyItems;
-=======
->>>>>>> 0939c148
 	}
 
 	async provideHistoryItemSummary(historyItemId: string, historyItemParentId: string | undefined): Promise<SourceControlHistoryItem> {
