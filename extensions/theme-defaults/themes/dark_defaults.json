{
	"$schema": "vscode://schemas/color-theme",
	"name": "Dark Default Colors",
	"colors": {
		"editor.background": "#1E1E1E",
		"editor.foreground": "#D4D4D4",
		"editor.inactiveSelectionBackground": "#3A3D41",
		"editorIndentGuide.background": "#404040",
		"editorIndentGuide.activeBackground": "#707070",
		"editor.selectionHighlightBackground": "#ADD6FF26",
		"list.dropBackground": "#383B3D",
		"activityBarBadge.background": "#007ACC",
		"sideBarTitle.foreground": "#BBBBBB",
<<<<<<< HEAD
		"input.placeholderForeground": "#A6A6A6"
=======
		"settings.textInputBackground": "#292929",
		"settings.numberInputBackground": "#292929"
>>>>>>> 0027da0d
	}
}<|MERGE_RESOLUTION|>--- conflicted
+++ resolved
@@ -11,11 +11,8 @@
 		"list.dropBackground": "#383B3D",
 		"activityBarBadge.background": "#007ACC",
 		"sideBarTitle.foreground": "#BBBBBB",
-<<<<<<< HEAD
 		"input.placeholderForeground": "#A6A6A6"
-=======
 		"settings.textInputBackground": "#292929",
 		"settings.numberInputBackground": "#292929"
->>>>>>> 0027da0d
 	}
 }