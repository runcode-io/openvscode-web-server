parameters:
  - name: VSCODE_PUBLISH
    type: boolean
  - name: VSCODE_QUALITY
    type: string
  - name: VSCODE_RUN_UNIT_TESTS
    type: boolean
  - name: VSCODE_RUN_INTEGRATION_TESTS
    type: boolean
  - name: VSCODE_RUN_SMOKE_TESTS
    type: boolean
  - name: VSCODE_BUILD_TUNNEL_CLI
    type: boolean

steps:
  - ${{ if eq(parameters.VSCODE_QUALITY, 'oss') }}:
    - checkout: self
      fetchDepth: 1
      retryCountOnTaskFailure: 3

  - task: NodeTool@0
    inputs:
      versionSpec: "16.x"

  - task: UsePythonVersion@0
    inputs:
      versionSpec: "3.x"
      addToPath: true

  - ${{ if ne(parameters.VSCODE_QUALITY, 'oss') }}:
    - task: AzureKeyVault@1
      displayName: "Azure Key Vault: Get Secrets"
      inputs:
        azureSubscription: "vscode-builds-subscription"
        KeyVaultName: vscode
        SecretsFilter: "github-distro-mixin-password,ESRP-PKI,esrp-aad-username,esrp-aad-password"

  - ${{ if ne(parameters.VSCODE_QUALITY, 'oss') }}:
    - task: DownloadPipelineArtifact@2
      inputs:
        artifact: Compilation
        path: $(Build.ArtifactStagingDirectory)
      displayName: Download compilation output

  - ${{ if ne(parameters.VSCODE_QUALITY, 'oss') }}:
    - task: ExtractFiles@1
      displayName: Extract compilation output
      inputs:
        archiveFilePatterns: "$(Build.ArtifactStagingDirectory)/compilation.tar.gz"
        cleanDestinationFolder: false

  - ${{ if ne(parameters.VSCODE_QUALITY, 'oss') }}:
    - powershell: |
        . build/azure-pipelines/win32/exec.ps1
        $ErrorActionPreference = "Stop"
        "machine github.com`nlogin vscode`npassword $(github-distro-mixin-password)" | Out-File "$env:USERPROFILE\_netrc" -Encoding ASCII

        exec { git config user.email "vscode@microsoft.com" }
        exec { git config user.name "VSCode" }
      displayName: Prepare tooling

  - ${{ if ne(parameters.VSCODE_QUALITY, 'oss') }}:
    - powershell: |
        . build/azure-pipelines/win32/exec.ps1
        $ErrorActionPreference = "Stop"

        exec { git fetch https://github.com/$(VSCODE_MIXIN_REPO).git $(VSCODE_DISTRO_REF) }
        Write-Host "##vso[task.setvariable variable=VSCODE_DISTRO_COMMIT;]$(git rev-parse FETCH_HEAD)"
        exec { git checkout FETCH_HEAD }
      condition: and(succeeded(), ne(variables.VSCODE_DISTRO_REF, ' '))
      displayName: Checkout override commit

  - ${{ if ne(parameters.VSCODE_QUALITY, 'oss') }}:
    - powershell: |
        . build/azure-pipelines/win32/exec.ps1
        $ErrorActionPreference = "Stop"
        exec { git pull --no-rebase https://github.com/$(VSCODE_MIXIN_REPO).git $(node -p "require('./package.json').distro") }
      displayName: Merge distro

  - powershell: |
      if (!(Test-Path ".build")) { New-Item -Path ".build" -ItemType Directory }
      "$(VSCODE_ARCH)" | Out-File -Encoding ascii -NoNewLine .build\arch
      "$env:ENABLE_TERRAPIN" | Out-File -Encoding ascii -NoNewLine .build\terrapin
      node build/azure-pipelines/common/computeNodeModulesCacheKey.js > .build/yarnlockhash
      node build/azure-pipelines/common/computeBuiltInDepsCacheKey.js > .build/builtindepshash
    displayName: Prepare yarn cache flags

  - task: Cache@2
    inputs:
      key: "nodeModules | $(Agent.OS) | .build/arch, .build/terrapin, .build/yarnlockhash"
      path: .build/node_modules_cache
      cacheHitVar: NODE_MODULES_RESTORED
    displayName: Restore node_modules cache

  - task: Cache@2
    inputs:
      key: '"builtInDeps" | .build/builtindepshash'
      path: .build/builtInExtensions
    displayName: Restore built-in extensions

  - powershell: |
      . build/azure-pipelines/win32/exec.ps1
      $ErrorActionPreference = "Stop"
      exec { 7z.exe x .build/node_modules_cache/cache.7z -aos }
    condition: and(succeeded(), eq(variables.NODE_MODULES_RESTORED, 'true'))
    displayName: Extract node_modules cache

  - powershell: |
      . build/azure-pipelines/win32/exec.ps1
      $ErrorActionPreference = "Stop"
      exec { npx https://aka.ms/enablesecurefeed standAlone }
    timeoutInMinutes: 5
    retryCountOnTaskFailure: 3
    condition: and(succeeded(), ne(variables.NODE_MODULES_RESTORED, 'true'), eq(variables['ENABLE_TERRAPIN'], 'true'))
    displayName: Switch to Terrapin packages

  - powershell: |
      . build/azure-pipelines/win32/exec.ps1
      . build/azure-pipelines/win32/retry.ps1
      $ErrorActionPreference = "Stop"
      $env:npm_config_arch="$(VSCODE_ARCH)"
      $env:CHILD_CONCURRENCY="1"
      retry { exec { yarn --frozen-lockfile --check-files } }
    env:
      ELECTRON_SKIP_BINARY_DOWNLOAD: 1
      PLAYWRIGHT_SKIP_BROWSER_DOWNLOAD: 1
      GITHUB_TOKEN: "$(github-distro-mixin-password)"
    displayName: Install dependencies
    condition: and(succeeded(), ne(variables.NODE_MODULES_RESTORED, 'true'))

  - powershell: |
      . build/azure-pipelines/win32/exec.ps1
      $ErrorActionPreference = "Stop"
      exec { node build/lib/builtInExtensions.js }
    env:
      GITHUB_TOKEN: "$(github-distro-mixin-password)"
    displayName: Download missing built-in extensions

  - powershell: |
      . build/azure-pipelines/win32/exec.ps1
      $ErrorActionPreference = "Stop"
      exec { node build/azure-pipelines/common/listNodeModules.js .build/node_modules_list.txt }
      exec { mkdir -Force .build/node_modules_cache }
      exec { 7z.exe a .build/node_modules_cache/cache.7z -mx3 `@.build/node_modules_list.txt }
    condition: and(succeeded(), ne(variables.NODE_MODULES_RESTORED, 'true'))
    displayName: Create node_modules archive

  - ${{ if ne(parameters.VSCODE_QUALITY, 'oss') }}:
    - powershell: |
        . build/azure-pipelines/win32/exec.ps1
        $ErrorActionPreference = "Stop"
        exec { node build/azure-pipelines/mixin }
      displayName: Mix in quality

  - ${{ if eq(parameters.VSCODE_PUBLISH, true) }}:
    - powershell: |
        . build/azure-pipelines/win32/exec.ps1
        $ErrorActionPreference = "Stop"
        exec { node build\lib\policies }
      displayName: Generate Group Policy definitions
      retryCountOnTaskFailure: 3

  - ${{ if eq(parameters.VSCODE_QUALITY, 'oss') }}:
    - powershell: |
        . build/azure-pipelines/win32/exec.ps1
        $ErrorActionPreference = "Stop"
        $env:VSCODE_MIXIN_PASSWORD="$(github-distro-mixin-password)"
        exec { yarn gulp "transpile-client-swc" "transpile-extensions" }
      displayName: Transpile

  - ${{ if ne(parameters.VSCODE_QUALITY, 'oss') }}:
    - powershell: |
        . build/azure-pipelines/win32/exec.ps1
        $ErrorActionPreference = "Stop"
        $env:VSCODE_MIXIN_PASSWORD="$(github-distro-mixin-password)"
        exec { yarn gulp "vscode-win32-$(VSCODE_ARCH)-min-ci" }
        echo "##vso[task.setvariable variable=CodeSigningFolderPath]$(agent.builddirectory)/VSCode-win32-$(VSCODE_ARCH)"
      displayName: Build

  - ${{ if eq(parameters.VSCODE_BUILD_TUNNEL_CLI, true) }}:
<<<<<<< HEAD
    - task: DownloadPipelineArtifact@2
      inputs:
        ${{ if eq(variables.VSCODE_ARCH, 'x64') }}:
          artifact: unsigned_vscode_cli_win32_x64_cli
        ${{ if eq(variables.VSCODE_ARCH, 'arm64') }}:
          artifact: unsigned_vscode_cli_win32_arm64_cli
        patterns: '**'
        path: $(Build.ArtifactStagingDirectory)
=======
    - task: DownloadPipelineArtifact@2
      inputs:
        artifact: unsigned_vscode_cli_win32_arm64_cli
        patterns: '**'
        path: $(Build.ArtifactStagingDirectory)/cli
      displayName: Download VS Code CLI
      condition: and(succeeded(), eq(variables['VSCODE_ARCH'], 'arm64'))

    - task: DownloadPipelineArtifact@2
      inputs:
        artifact: unsigned_vscode_cli_win32_x64_cli
        patterns: '**'
        path: $(Build.ArtifactStagingDirectory)/cli
>>>>>>> dc69e229
      displayName: Download VS Code CLI
      condition: and(succeeded(), eq(variables['VSCODE_ARCH'], 'x64'))

    - powershell: |
        . build/azure-pipelines/win32/exec.ps1
        $ArtifactName = (gci -Path "$(Build.ArtifactStagingDirectory)/cli" | Select-Object -last 1).FullName
        Expand-Archive -Path $ArtifactName -DestinationPath "$(agent.builddirectory)/VSCode-win32-$(VSCODE_ARCH)/bin"

        if ("$(VSCODE_QUALITY)" -ne "stable")
        {
          Move-Item -Path "$(agent.builddirectory)/VSCode-win32-$(VSCODE_ARCH)/bin/code-tunnel.exe" -Destination "$(agent.builddirectory)/VSCode-win32-$(VSCODE_ARCH)/bin/code-tunnel-$(VSCODE_QUALITY).exe"
        }

<<<<<<< HEAD
    - powershell: |
        . build/azure-pipelines/win32/exec.ps1
        Expand-Archive -Path "$(Build.ArtifactStagingDirectory)/${{ parameters.VSCODE_CLI_ARTIFACT }}.zip" -DestinationPath "$(agent.builddirectory)/VSCode-win32-$(VSCODE_ARCH)/bin"

        if ("$(VSCODE_QUALITY)" -ne "stable")
        {
          Move-Item -Path "$(agent.builddirectory)/VSCode-win32-$(VSCODE_ARCH)/bin/code-tunnel.exe" -Destination "$(agent.builddirectory)/VSCode-win32-$(VSCODE_ARCH)/bin/code-tunnel-$(VSCODE_QUALITY).exe"
        }

=======
>>>>>>> dc69e229
      displayName: Move VS Code CLI

  - ${{ if eq(parameters.VSCODE_PUBLISH, true) }}:
    - powershell: |
        . build/azure-pipelines/win32/exec.ps1
        $ErrorActionPreference = "Stop"
        $env:VSCODE_MIXIN_PASSWORD="$(github-distro-mixin-password)"
        exec { yarn gulp "vscode-win32-$(VSCODE_ARCH)-inno-updater" }
      displayName: Prepare Package

  - ${{ if ne(parameters.VSCODE_QUALITY, 'oss') }}:
    - powershell: |
        . build/azure-pipelines/win32/exec.ps1
        $ErrorActionPreference = "Stop"
        exec { node build/azure-pipelines/mixin --server }
      displayName: Mix in quality
      condition: and(succeeded(), ne(variables['VSCODE_ARCH'], 'arm64'))

  - ${{ if ne(parameters.VSCODE_QUALITY, 'oss') }}:
    - powershell: |
        . build/azure-pipelines/win32/exec.ps1
        $ErrorActionPreference = "Stop"
        $env:VSCODE_MIXIN_PASSWORD="$(github-distro-mixin-password)"
        exec { yarn gulp "vscode-reh-win32-$(VSCODE_ARCH)-min-ci" }
        exec { yarn gulp "vscode-reh-web-win32-$(VSCODE_ARCH)-min-ci" }
        echo "##vso[task.setvariable variable=CodeSigningFolderPath]$(CodeSigningFolderPath),$(agent.builddirectory)/vscode-reh-win32-$(VSCODE_ARCH)"
      displayName: Build Server
      condition: and(succeeded(), ne(variables['VSCODE_ARCH'], 'arm64'))

  - ${{ if or(eq(parameters.VSCODE_RUN_UNIT_TESTS, true), eq(parameters.VSCODE_RUN_INTEGRATION_TESTS, true), eq(parameters.VSCODE_RUN_SMOKE_TESTS, true)) }}:
    - template: product-build-win32-test.yml
      parameters:
        VSCODE_QUALITY: ${{ parameters.VSCODE_QUALITY }}
        VSCODE_RUN_UNIT_TESTS: ${{ parameters.VSCODE_RUN_UNIT_TESTS }}
        VSCODE_RUN_INTEGRATION_TESTS: ${{ parameters.VSCODE_RUN_INTEGRATION_TESTS }}
        VSCODE_RUN_SMOKE_TESTS: ${{ parameters.VSCODE_RUN_SMOKE_TESTS }}

  - ${{ if eq(parameters.VSCODE_PUBLISH, true) }}:
    - task: UseDotNet@2
      inputs:
        version: 3.x
      condition: and(succeeded(), ne(variables['VSCODE_PUBLISH'], 'false'))

  - ${{ if eq(parameters.VSCODE_PUBLISH, true) }}:
    - task: EsrpClientTool@1
      displayName: Download ESRPClient

  - ${{ if eq(parameters.VSCODE_PUBLISH, true) }}:
    - powershell: |
        . build/azure-pipelines/win32/exec.ps1
        $ErrorActionPreference = "Stop"
        $EsrpClientTool = (gci -directory -filter EsrpClientTool_* $(Agent.RootDirectory)\_tasks | Select-Object -last 1).FullName
        $EsrpCliZip = (gci -recurse -filter esrpcli.*.zip $EsrpClientTool | Select-Object -last 1).FullName
        mkdir -p $(Agent.TempDirectory)\esrpcli
        Expand-Archive -Path $EsrpCliZip -DestinationPath $(Agent.TempDirectory)\esrpcli
        $EsrpCliDllPath = (gci -recurse -filter esrpcli.dll $(Agent.TempDirectory)\esrpcli | Select-Object -last 1).FullName
        echo "##vso[task.setvariable variable=EsrpCliDllPath]$EsrpCliDllPath"
      displayName: Find ESRP CLI

  - ${{ if eq(parameters.VSCODE_PUBLISH, true) }}:
    - powershell: |
        . build/azure-pipelines/win32/exec.ps1
        $ErrorActionPreference = "Stop"
        exec { node build\azure-pipelines\common\sign $env:EsrpCliDllPath windows $(ESRP-PKI) $(esrp-aad-username) $(esrp-aad-password) $(CodeSigningFolderPath) '*.dll,*.exe,*.node' }
      displayName: Codesign

  - ${{ if eq(parameters.VSCODE_PUBLISH, true) }}:
    - powershell: |
        . build/azure-pipelines/win32/exec.ps1
        $ErrorActionPreference = "Stop"
        exec { yarn gulp "vscode-win32-$(VSCODE_ARCH)-archive" }
      displayName: Package archive

  - ${{ if eq(parameters.VSCODE_PUBLISH, true) }}:
    - powershell: |
        . build/azure-pipelines/win32/exec.ps1
        $ErrorActionPreference = "Stop"
        $env:ESRPPKI = "$(ESRP-PKI)"
        $env:ESRPAADUsername = "$(esrp-aad-username)"
        $env:ESRPAADPassword = "$(esrp-aad-password)"
        exec { yarn gulp "vscode-win32-$(VSCODE_ARCH)-system-setup" --sign }
        exec { yarn gulp "vscode-win32-$(VSCODE_ARCH)-user-setup" --sign }
      displayName: Package setups

  - ${{ if eq(parameters.VSCODE_PUBLISH, true) }}:
    - powershell: |
        . build/azure-pipelines/win32/exec.ps1
        $ErrorActionPreference = "Stop"
        .\build\azure-pipelines\win32\prepare-publish.ps1
      displayName: Publish

  - ${{ if eq(parameters.VSCODE_PUBLISH, true) }}:
    - task: AzureArtifacts.manifest-generator-task.manifest-generator-task.ManifestGeneratorTask@0
      displayName: Generate SBOM (client)
      inputs:
        BuildDropPath: $(agent.builddirectory)/VSCode-win32-$(VSCODE_ARCH)
        PackageName: Visual Studio Code

  - ${{ if eq(parameters.VSCODE_PUBLISH, true) }}:
    - publish: $(agent.builddirectory)/VSCode-win32-$(VSCODE_ARCH)/_manifest
      displayName: Publish SBOM (client)
      artifact: vscode_client_win32_$(VSCODE_ARCH)_sbom

  - ${{ if eq(parameters.VSCODE_PUBLISH, true) }}:
    - task: AzureArtifacts.manifest-generator-task.manifest-generator-task.ManifestGeneratorTask@0
      displayName: Generate SBOM (server)
      inputs:
        BuildDropPath: $(agent.builddirectory)/vscode-server-win32-$(VSCODE_ARCH)
        PackageName: Visual Studio Code Server
      condition: and(succeeded(), ne(variables['VSCODE_ARCH'], 'arm64'))

  - ${{ if eq(parameters.VSCODE_PUBLISH, true) }}:
    - publish: $(agent.builddirectory)/vscode-server-win32-$(VSCODE_ARCH)/_manifest
      displayName: Publish SBOM (server)
      artifact: vscode_server_win32_$(VSCODE_ARCH)_sbom
      condition: and(succeeded(), ne(variables['VSCODE_ARCH'], 'arm64'))

  - ${{ if eq(parameters.VSCODE_PUBLISH, true) }}:
    - publish: $(System.DefaultWorkingDirectory)\.build\win32-$(VSCODE_ARCH)\archive\$(ARCHIVE_NAME)
      artifact: vscode_client_win32_$(VSCODE_ARCH)_archive
      displayName: Publish archive

  - ${{ if eq(parameters.VSCODE_PUBLISH, true) }}:
    - publish: $(System.DefaultWorkingDirectory)\.build\win32-$(VSCODE_ARCH)\system-setup\$(SYSTEM_SETUP_NAME)
      artifact: vscode_client_win32_$(VSCODE_ARCH)_setup
      displayName: Publish system setup

  - ${{ if eq(parameters.VSCODE_PUBLISH, true) }}:
    - publish: $(System.DefaultWorkingDirectory)\.build\win32-$(VSCODE_ARCH)\user-setup\$(USER_SETUP_NAME)
      artifact: vscode_client_win32_$(VSCODE_ARCH)_user-setup
      displayName: Publish user setup
      condition: and(succeeded(), ne(variables['VSCODE_PUBLISH'], 'false'))

  - ${{ if eq(parameters.VSCODE_PUBLISH, true) }}:
    - publish: $(System.DefaultWorkingDirectory)\.build\vscode-server-win32-$(VSCODE_ARCH).zip
      artifact: vscode_server_win32_$(VSCODE_ARCH)_archive
      displayName: Publish server archive
      condition: and(succeeded(), ne(variables['VSCODE_ARCH'], 'arm64'))

  - ${{ if eq(parameters.VSCODE_PUBLISH, true) }}:
    - publish: $(System.DefaultWorkingDirectory)\.build\vscode-server-win32-$(VSCODE_ARCH)-web.zip
      artifact: vscode_web_win32_$(VSCODE_ARCH)_archive
      displayName: Publish web server archive
      condition: and(succeeded(), ne(variables['VSCODE_ARCH'], 'arm64'))<|MERGE_RESOLUTION|>--- conflicted
+++ resolved
@@ -178,16 +178,6 @@
       displayName: Build
 
   - ${{ if eq(parameters.VSCODE_BUILD_TUNNEL_CLI, true) }}:
-<<<<<<< HEAD
-    - task: DownloadPipelineArtifact@2
-      inputs:
-        ${{ if eq(variables.VSCODE_ARCH, 'x64') }}:
-          artifact: unsigned_vscode_cli_win32_x64_cli
-        ${{ if eq(variables.VSCODE_ARCH, 'arm64') }}:
-          artifact: unsigned_vscode_cli_win32_arm64_cli
-        patterns: '**'
-        path: $(Build.ArtifactStagingDirectory)
-=======
     - task: DownloadPipelineArtifact@2
       inputs:
         artifact: unsigned_vscode_cli_win32_arm64_cli
@@ -201,7 +191,6 @@
         artifact: unsigned_vscode_cli_win32_x64_cli
         patterns: '**'
         path: $(Build.ArtifactStagingDirectory)/cli
->>>>>>> dc69e229
       displayName: Download VS Code CLI
       condition: and(succeeded(), eq(variables['VSCODE_ARCH'], 'x64'))
 
@@ -215,18 +204,6 @@
           Move-Item -Path "$(agent.builddirectory)/VSCode-win32-$(VSCODE_ARCH)/bin/code-tunnel.exe" -Destination "$(agent.builddirectory)/VSCode-win32-$(VSCODE_ARCH)/bin/code-tunnel-$(VSCODE_QUALITY).exe"
         }
 
-<<<<<<< HEAD
-    - powershell: |
-        . build/azure-pipelines/win32/exec.ps1
-        Expand-Archive -Path "$(Build.ArtifactStagingDirectory)/${{ parameters.VSCODE_CLI_ARTIFACT }}.zip" -DestinationPath "$(agent.builddirectory)/VSCode-win32-$(VSCODE_ARCH)/bin"
-
-        if ("$(VSCODE_QUALITY)" -ne "stable")
-        {
-          Move-Item -Path "$(agent.builddirectory)/VSCode-win32-$(VSCODE_ARCH)/bin/code-tunnel.exe" -Destination "$(agent.builddirectory)/VSCode-win32-$(VSCODE_ARCH)/bin/code-tunnel-$(VSCODE_QUALITY).exe"
-        }
-
-=======
->>>>>>> dc69e229
       displayName: Move VS Code CLI
 
   - ${{ if eq(parameters.VSCODE_PUBLISH, true) }}:
